"""AMPAL objects that represent protein."""

from collections import OrderedDict
import warnings

import numpy

from ampal.base_ampal import Polymer, Monomer, Atom
from ampal.pseudo_atoms import Primitive
from ampal.analyse_protein import (
    make_primitive_extrapolate_ends,
    measure_torsion_angles,
    residues_per_turn,
    polymer_to_reference_axis_distances,
    crick_angles,
    alpha_angles,
    sequence_molecular_weight,
    sequence_molar_extinction_280,
    sequence_isoelectric_point,
    measure_sidechain_torsion_angles,
)
from ampal.interactions import (
    generate_covalent_bond_graph,
    generate_bond_subgraphs_from_break,
    find_covalent_bonds,
)
from .amino_acids import (
    get_aa_code,
    get_aa_letter,
    ideal_backbone_bond_lengths,
    ideal_backbone_bond_angles,
)
from .geometry import (
    Quaternion,
    unit_vector,
    dihedral,
    find_transformations,
    distance,
    angle_between_vectors,
)
from .ampal_warnings import MalformedPDBWarning


def flat_list_to_polymer(atom_list, atom_group_s=4):
    """Takes a flat list of atomic coordinates and converts it to a `Polymer`.

    Parameters
    ----------
    atom_list : [Atom]
        Flat list of coordinates.
    atom_group_s : int, optional
        Size of atom groups.

    Returns
    -------
    polymer : Polypeptide
        `Polymer` object containing atom coords converted `Monomers`.

    Raises
    ------
    ValueError
        Raised if `atom_group_s` != 4 or 5
    """
    atom_labels = ["N", "CA", "C", "O", "CB"]
    atom_elements = ["N", "C", "C", "O", "C"]
    atoms_coords = [
        atom_list[x : x + atom_group_s] for x in range(0, len(atom_list), atom_group_s)
    ]
    atoms = [[Atom(x[0], x[1]) for x in zip(y, atom_elements)] for y in atoms_coords]
    if atom_group_s == 5:
        monomers = [Residue(OrderedDict(zip(atom_labels, x)), "ALA") for x in atoms]
    elif atom_group_s == 4:
        monomers = [Residue(OrderedDict(zip(atom_labels, x)), "GLY") for x in atoms]
    else:
        raise ValueError(
            "Parameter atom_group_s must be 4 or 5 so atoms can be labeled correctly."
        )
    polymer = Polypeptide(monomers=monomers)
    return polymer


def flat_list_to_dummy_chain(atom_list, atom_group_s=1):
    """Converts flat list of coordinates into dummy C-alpha carbons

    Parameters
    ----------
    atom_list : [Atom]
        Flat list of co-ordinates.
    atom_group_s : int, optional
        Size of atom groups.

    Returns
    -------
    polymer : Polypeptide
        `Polymer` object containing atom coord converted `Monomers`
        with 'DUM' atom name.

    """
    atom_labels = ["CA"]
    atom_elements = ["C"]
    atoms_coords = [
        atom_list[x : x + atom_group_s] for x in range(0, len(atom_list), atom_group_s)
    ]
    atoms = [[Atom(x[0], x[1]) for x in zip(y, atom_elements)] for y in atoms_coords]
    monomers = [Residue(OrderedDict(zip(atom_labels, x)), "DUM") for x in atoms]
    polymer = Polypeptide(monomers=monomers)
    return polymer


def align(target, mobile, target_i=0, mobile_i=0):
    """Aligns one Polypeptide (mobile) to another (target).

    Notes
    -----
    This function directly modifies atoms of the mobile Polypeptide!
    It does not return a new object.

    Parameters
    ----------
    target : Polypeptide
        Polypeptide to be aligned to.
    mobile : Polypeptide
        Polypeptide to be moved during alignment.
    target_i : int, optional
        Index of `Residue` in target to align to.
    mobile_i : int, optional
        Index of `Residue` in mobile to be aligned.
    """
    # First, align N->CA vectors.
    s1, e1, s2, e2 = [
        x._vector
        for x in [
            mobile[mobile_i]["N"],
            mobile[mobile_i]["CA"],
            target[target_i]["N"],
            target[target_i]["CA"],
        ]
    ]
    translation, angle, axis, point = find_transformations(
        s1, e1, s2, e2, radians=False
    )
    # Rotation first, Then translation.
    mobile.rotate(angle=angle, axis=axis, point=point, radians=False)
    mobile.translate(vector=translation)
    # Second, rotate about N->CA axis to align CA->C vectors.
    angle = dihedral(
        mobile[mobile_i]["C"],
        mobile[mobile_i]["N"],
        mobile[mobile_i]["CA"],
        target[target_i]["C"],
    )
    axis = target[target_i]["CA"] - target[target_i]["N"]
    point = target[target_i]["N"]._vector
    mobile.rotate(angle=angle, axis=axis, point=point)
    return


class Polypeptide(Polymer):
    """Container for `Residues`, inherits from `Polymer`.

    Parameters
    ----------
    monomers : Residue or [Residue], optional
        `Residue` or list containing `Residue` objects to form the
        `Polypeptide`.
    polymer_id : str, optional
        An ID that the user can use to identify the `Polypeptide`. This is
        used when generating a pdb file using `Polypeptide().pdb`.
    parent : ampal.Assembly, optional
        Reference to `Assembly` containing the `Polymer`.
    sl : int, optional
        The default smoothing level used when calculating the
        backbone primitive.

    Attributes
    ----------
    id : str
        `Polypeptide` ID
    parent : ampal.Assembly or None
        Reference to `Assembly` containing the `Polypeptide`
    molecule_type : str
        A description of the type of `Polymer` i.e. Protein, DNA etc.
    ligands : ampal.LigandGroup
        A `LigandGroup` containing all the `Ligands` associated with this
        `Polypeptide` chain.
    tags : dict
        A dictionary containing information about this AMPAL object.
        The tags dictionary is used by AMPAL to cache information
        about this object, but is also intended to be used by users
        to store any relevant information they have.
    sl : int
        The default smoothing level used when calculating the
        backbone primitive.

    Raises
    ------
    TypeError
        `Polymer` type objects can only be initialised empty or using
        a `Monomer`.
    """

    def __init__(self, monomers=None, polymer_id=" ", parent=None, sl=2):
        super().__init__(
            monomers=monomers,
            polymer_id=polymer_id,
            molecule_type="protein",
            parent=parent,
            sl=sl,
        )

    def __add__(self, other):
        if isinstance(other, Polymer):
            merged_polymer = self._monomers + other._monomers
        else:
            raise TypeError("Only Polymer objects may be merged with a Polymer.")
        return Polypeptide(monomers=merged_polymer, polymer_id=self.id)

    def __getitem__(self, item):
        if isinstance(item, str):
            id_dict = {str(m.id): m for m in self._monomers}
            return id_dict[item]
        elif isinstance(item, int):
            return self._monomers[item]
        return Polypeptide(self._monomers[item], polymer_id=self.id)

    def __repr__(self):
        if len(self.sequence) > 15:
            seq = self.sequence[:12] + "..."
        else:
            seq = self.sequence
        return "<Polypeptide containing {} {}. Sequence: {}>".format(
            len(self._monomers),
            "Residue" if len(self._monomers) == 1 else "Residues",
            seq,
        )

    def get_slice_from_res_id(self, start, end):
        """Returns a new `Polypeptide` containing the `Residues` in start/end range.

        Parameters
        ----------
        start : str
            string representing start residue id (PDB numbering)
        end : str
            string representing end residue id (PDB numbering)

        Returns
        -------
        slice_polymer : Polymer
            Polymer containing the residue range specified by start-end
        """

        id_dict = {str(m.id): m for m in self._monomers}
        slice_polymer = Polypeptide(
            [id_dict[str(x)] for x in range(int(start), int(end) + 1)], self.id
        )
        return slice_polymer

    @property
    def backbone(self):
        """Returns a new `Polymer` containing only the backbone atoms.

        Notes
        -----
        Metadata is not currently preserved from the parent object.
        Sequence data is retained, but only the main chain atoms are retained.

        Returns
        -------
        bb_poly : Polypeptide
            Polymer containing only the backbone atoms of the original
            Polymer.
        """
        bb_poly = Polypeptide([x.backbone for x in self._monomers], self.id)
        return bb_poly

    @property
    def primitive(self):
        """Primitive of the backbone.

        Notes
        -----
        This is the average of the positions of all the CAs in frames
        of `sl` `Residues`.
        """
        cas = self.get_reference_coords()
        primitive_coords = make_primitive_extrapolate_ends(cas, smoothing_level=self.sl)
        primitive = Primitive.from_coordinates(primitive_coords)
        primitive.relabel_monomers([x.id for x in self])
        primitive.id = self.id
        primitive.parent = self
        return primitive

    @property
    def fasta(self):
        """Generates sequence data for the protein in FASTA format."""
        max_line_length = 79
        fasta_str = ">{0}:{1}|PDBID|CHAIN|SEQUENCE\n".format(
            self.parent.id.upper(), self.id
        )
        seq = self.sequence
        split_seq = [
            seq[i : i + max_line_length] for i in range(0, len(seq), max_line_length)
        ]
        for seq_part in split_seq:
            fasta_str += "{0}\n".format(seq_part)
        return fasta_str

    @property
    def sequence(self):
        """Returns the sequence of the `Polymer` as a string.

        Returns
        -------
        sequence : str
            String of the `Residue` sequence of the `Polypeptide`.
        """
        seq = [x.mol_letter for x in self._monomers]
        return "".join(seq)

    @property
    def molecular_weight(self):
        """Returns the molecular weight of the `Assembly` in Daltons."""
        return sequence_molecular_weight(self.sequence)

    @property
    def molar_extinction_280(self):
        """Returns the extinction co-efficient of the `Assembly` at 280 nm."""
        return sequence_molar_extinction_280(self.sequence)

    @property
    def isoelectric_point(self):
        """Returns the isoelectric point of the `Assembly`."""
        return sequence_isoelectric_point(self.sequence)

    @property
    def backbone_bond_lengths(self):
        """Dictionary containing backbone bond lengths as lists of floats.

        Returns
        -------
        bond_lengths : dict
            Keys are `n_ca`, `ca_c`, `c_o` and `c_n`, referring to the
            N-CA, CA-C, C=O and C-N bonds respectively. Values are
            lists of floats : the bond lengths in Angstroms.
            The lists of n_ca, ca_c and c_o are of length k for
            a Polypeptide containing k Residues. The list of c_n bonds
            is of length k-1 for a Polypeptide containing k Residues
            (C-N formed between successive `Residue` pairs).
        """
        bond_lengths = dict(
            n_ca=[distance(r["N"], r["CA"]) for r in self.get_monomers(ligands=False)],
            ca_c=[distance(r["CA"], r["C"]) for r in self.get_monomers(ligands=False)],
            c_o=[distance(r["C"], r["O"]) for r in self.get_monomers(ligands=False)],
            c_n=[
                distance(r1["C"], r2["N"])
                for r1, r2 in [(self[i], self[i + 1]) for i in range(len(self) - 1)]
            ],
        )
        return bond_lengths

    @property
    def backbone_bond_angles(self):
        """Dictionary containing backbone bond angles as lists of floats.

        Returns
        -------
        bond_angles : dict
            Keys are `n_ca_c`, `ca_c_o`, `ca_c_n` and `c_n_ca`, referring
            to the N-CA-C, CA-C=O, CA-C-N and C-N-CA angles respectively.
            Values are lists of floats : the bond angles in degrees.
            The lists of n_ca_c, ca_c_o are of length k for a `Polypeptide`
            containing k `Residues`. The list of ca_c_n and c_n_ca are of
            length k-1 for a `Polypeptide` containing k `Residues` (These
            angles are across the peptide bond, and are therefore formed
            between successive `Residue` pairs).
        """
        bond_angles = dict(
            n_ca_c=[
                angle_between_vectors(r["N"] - r["CA"], r["C"] - r["CA"])
                for r in self.get_monomers(ligands=False)
            ],
            ca_c_o=[
                angle_between_vectors(r["CA"] - r["C"], r["O"] - r["C"])
                for r in self.get_monomers(ligands=False)
            ],
            ca_c_n=[
                angle_between_vectors(r1["CA"] - r1["C"], r2["N"] - r1["C"])
                for r1, r2 in [(self[i], self[i + 1]) for i in range(len(self) - 1)]
            ],
            c_n_ca=[
                angle_between_vectors(r1["C"] - r2["N"], r2["CA"] - r2["N"])
                for r1, r2 in [(self[i], self[i + 1]) for i in range(len(self) - 1)]
            ],
        )
        return bond_angles

    def c_join(
        self,
        other,
        psi=-40.76,
        omega=-178.25,
        phi=-65.07,
        o_c_n_angle=None,
        c_n_ca_angle=None,
        c_n_length=None,
        relabel=True,
    ):
        """Joins other to self at the C-terminus via a peptide bond.

        Notes
        -----
        This function directly modifies self. It does not return a new object.

        Parameters
        ----------
        other: Residue or Polypeptide
        psi: float, optional
            Psi torsion angle (degrees) between final `Residue` of self
            and first `Residue` of other.
        omega: float, optional
            Omega torsion angle (degrees) between final `Residue` of
            self and first `Residue` of other.
        phi: float, optional
            Phi torsion angle (degrees) between final `Residue` of self
            and first `Residue` of other.
        o_c_n_angle: float or None, optional
            Desired angle between O, C (final `Residue` of self) and N
            (first `Residue` of other) atoms. If `None`, default value is
            taken from `ideal_backbone_bond_angles`.
        c_n_ca_angle: float or None, optional
            Desired angle between C (final `Residue` of self) and N, CA
            (first `Residue` of other) atoms. If `None`, default value is
            taken from `ideal_backbone_bond_angles`.
        c_n_length: float or None, optional
            Desired peptide bond length between final `Residue` of self
            and first `Residue` of other. If `None`, default value is taken
            from `ideal_backbone_bond_lengths`.
        relabel: bool, optional
            If `True`, `relabel_all` is run on self before returning.

        Raises
        ------
        TypeError:
            If other is not a `Residue` or a Polypeptide.
        """
        if isinstance(other, Residue):
            other = Polypeptide([other])
        if not isinstance(other, Polypeptide):
            raise TypeError(
                "Only Polypeptide or Residue objects can be joined to a Polypeptide"
            )
        if abs(omega) >= 90:
            peptide_conformation = "trans"
        else:
            peptide_conformation = "cis"
        if o_c_n_angle is None:
            o_c_n_angle = ideal_backbone_bond_angles[peptide_conformation]["o_c_n"]
        if c_n_ca_angle is None:
            c_n_ca_angle = ideal_backbone_bond_angles[peptide_conformation]["c_n_ca"]
        if c_n_length is None:
            c_n_length = ideal_backbone_bond_lengths["c_n"]
        r1 = self[-1]
        r1_ca = r1["CA"]._vector
        r1_c = r1["C"]._vector
        r1_o = r1["O"]._vector
        # p1 is point that will be used to position the N atom of r2.
        p1 = r1_o[:]
        # rotate p1 by o_c_n_angle, about axis perpendicular to the
        # r1_ca, r1_c, r1_o plane, passing through r1_c.
        axis = numpy.cross((r1_ca - r1_c), (r1_o - r1_c))
        q = Quaternion.angle_and_axis(angle=o_c_n_angle, axis=axis)
        p1 = q.rotate_vector(v=p1, point=r1_c)
        # Ensure p1 is separated from r1_c by the correct distance.
        p1 = r1_c + (c_n_length * unit_vector(p1 - r1_c))
        # rotate p1 and r1['O'] by to obtain desired psi value at the join.
        measured_psi = dihedral(r1["N"], r1["CA"], r1["C"], p1)
        q = Quaternion.angle_and_axis(angle=(psi - measured_psi), axis=(r1_c - r1_ca))
        p1 = q.rotate_vector(v=p1, point=r1_c)
        r1["O"]._vector = q.rotate_vector(v=r1_o, point=r1_c)
        # translate other so that its first N atom is at p1
        other.translate(vector=(p1 - other[0]["N"]._vector))
        # rotate other so that c_n_ca angle is correct.
        v1 = r1_c - other[0]["N"]._vector
        v2 = other[0]["CA"]._vector - other[0]["N"]._vector
        measured_c_n_ca = angle_between_vectors(v1, v2)
        axis = numpy.cross(v1, v2)
        other.rotate(
            angle=(c_n_ca_angle - measured_c_n_ca),
            axis=axis,
            point=other[0]["N"]._vector,
        )
        # rotate other to obtain desired omega and phi values at the join
        measured_omega = dihedral(r1["CA"], r1["C"], other[0]["N"], other[0]["CA"])
        other.rotate(
            angle=(omega - measured_omega),
            axis=(other[0]["N"] - r1["C"]),
            point=other[0]["N"]._vector,
        )
        measured_phi = dihedral(r1["C"], other[0]["N"], other[0]["CA"], other[0]["C"])
        other.rotate(
            angle=(phi - measured_phi),
            axis=(other[0]["CA"] - other[0]["N"]),
            point=other[0]["CA"]._vector,
        )
        self.extend(other)
        if relabel:
            self.relabel_all()
        self.tags["assigned_ff"] = False
        return

    def n_join(
        self,
        other,
        psi=-40.76,
        omega=-178.25,
        phi=-65.07,
        o_c_n_angle=None,
        c_n_ca_angle=None,
        c_n_length=None,
        relabel=True,
    ):
        """Joins other to self at the N-terminus via a peptide bond.

        Notes
        -----
        This function directly modifies self. It does not return a new object.

        Parameters
        ----------
        other: Residue or Polypeptide
        psi: float
            Psi torsion angle (degrees) between final `Residue` of other
            and first `Residue` of self.
        omega: float
            Omega torsion angle (degrees) between final `Residue` of
            other and first `Residue` of self.
        phi: float
            Phi torsion angle (degrees) between final `Residue` of other
            and first `Residue` of self.
        o_c_n_angle: float or None
            Desired angle between O, C (final `Residue` of other) and N
            (first `Residue` of self) atoms. If `None`, default value is
            taken from `ideal_backbone_bond_angles`.
        c_n_ca_angle: float or None
            Desired angle between C (final `Residue` of other) and N, CA
            (first `Residue` of self) atoms. If `None`, default value is taken
            from `ideal_backbone_bond_angles`.
        c_n_length: float or None
            Desired peptide bond length between final `Residue` of other
            and first `Residue` of self. If None, default value is taken
            from ideal_backbone_bond_lengths.
        relabel: bool
            If True, relabel_all is run on self before returning.

        Raises
        ------
        TypeError:
            If other is not a `Residue` or a `Polypeptide`
        """
        if isinstance(other, Residue):
            other = Polypeptide([other])
        if not isinstance(other, Polypeptide):
            raise TypeError(
                "Only Polypeptide or Residue objects can be joined to a Polypeptide"
            )
        if abs(omega) >= 90:
            peptide_conformation = "trans"
        else:
            peptide_conformation = "cis"
        if o_c_n_angle is None:
            o_c_n_angle = ideal_backbone_bond_angles[peptide_conformation]["o_c_n"]
        if c_n_ca_angle is None:
            c_n_ca_angle = ideal_backbone_bond_angles[peptide_conformation]["c_n_ca"]
        if c_n_length is None:
            c_n_length = ideal_backbone_bond_lengths["c_n"]
        r1 = self[0]
        r1_n = r1["N"]._vector
        r1_ca = r1["CA"]._vector
        r1_c = r1["C"]._vector
        # p1 is point that will be used to position the C atom of r2.
        p1 = r1_ca[:]
        # rotate p1 by c_n_ca_angle, about axis perpendicular to the
        # r1_n, r1_ca, r1_c plane, passing through r1_ca.
        axis = numpy.cross((r1_ca - r1_n), (r1_c - r1_n))
        q = Quaternion.angle_and_axis(angle=c_n_ca_angle, axis=axis)
        p1 = q.rotate_vector(v=p1, point=r1_n)
        # Ensure p1 is separated from r1_n by the correct distance.
        p1 = r1_n + (c_n_length * unit_vector(p1 - r1_n))
        # translate other so that its final C atom is at p1
        other.translate(vector=(p1 - other[-1]["C"]._vector))
        # Force CA-C=O-N to be in a plane, and fix O=C-N angle accordingly
        measured_dihedral = dihedral(
            other[-1]["CA"], other[-1]["C"], other[-1]["O"], r1["N"]
        )
        desired_dihedral = 180.0
        axis = other[-1]["O"] - other[-1]["C"]
        other.rotate(
            angle=(measured_dihedral - desired_dihedral),
            axis=axis,
            point=other[-1]["C"]._vector,
        )
        axis = numpy.cross(other[-1]["O"] - other[-1]["C"], r1["N"] - other[-1]["C"])
        measured_o_c_n = angle_between_vectors(
            other[-1]["O"] - other[-1]["C"], r1["N"] - other[-1]["C"]
        )
        other.rotate(
            angle=(measured_o_c_n - o_c_n_angle),
            axis=axis,
            point=other[-1]["C"]._vector,
        )
        # rotate other to obtain desired phi, omega, psi values at the join.
        measured_phi = dihedral(other[-1]["C"], r1["N"], r1["CA"], r1["C"])
        other.rotate(angle=(phi - measured_phi), axis=(r1_n - r1_ca), point=r1_ca)
        measured_omega = dihedral(other[-1]["CA"], other[-1]["C"], r1["N"], r1["CA"])
        other.rotate(
            angle=(measured_omega - omega), axis=(r1["N"] - other[-1]["C"]), point=r1_n
        )
        measured_psi = dihedral(
            other[-1]["N"], other[-1]["CA"], other[-1]["C"], r1["N"]
        )
        other.rotate(
            angle=-(measured_psi - psi),
            axis=(other[-1]["CA"] - other[-1]["C"]),
            point=other[-1]["CA"]._vector,
        )
        self._monomers = other._monomers + self._monomers
        if relabel:
            self.relabel_all()
        self.tags["assigned_ff"] = False
        return

    def tag_sidechain_dihedrals(self, force=False):
        """Tags each monomer with side-chain dihedral angles. For residues that
        do not have any rotamers (Alanine and Glycine) the rotamer is tagged as
        0 and chi_angles as None.

        force: bool, optional
            If `True` the tag will be run even if `Residues` are
            already tagged.
        """
        chi_tagged = ["chi_angles" in x.tags.keys() for x in self._monomers]
        rot_tagged = ["rotamers" in x.tags.keys() for x in self._monomers]
        if (not all(chi_tagged)) or (not all(rot_tagged)) or force:
            for monomer in self._monomers:
<<<<<<< HEAD
                if tag_rotamers:
                    chi_angles, rotamer = measure_sidechain_torsion_angles(
                        monomer, verbose=False, return_rotamers=True
                    )
                    monomer.tags["rotamers"] = rotamer
                else:
                    chi_angles = measure_sidechain_torsion_angles(
                        monomer, verbose=False
                    )
                monomer.tags["chi_angles"] = chi_angles
=======
                if monomer.mol_letter == "G" or monomer.mol_letter == "A":
                    monomer.tags["rotamers"] = [0]
                    monomer.tags["chi_angles"] = None
                else:
                    chi_angles_rotamer = measure_sidechain_torsion_angles(monomer, verbose=False)
                    if chi_angles_rotamer:
                        chi_angles, rotamer = chi_angles_rotamer
                        monomer.tags["rotamers"] = rotamer
                        monomer.tags["chi_angles"] = chi_angles
                    # Rotamer not found: either residue does not have rotamers or
                    # it is not a common residue
                    else:
                        monomer.tags["rotamers"] = None
                        monomer.tags["chi_angles"] = None
>>>>>>> d972dd39
        return

    def tag_torsion_angles(self, force=False):
        """Tags each Monomer of the Polymer with its omega, phi and psi torsion angle.

        Parameters
        ----------
        force : bool, optional
            If `True` the tag will be run even if `Residues` are
            already tagged.
        """
        tagged = ["omega" in x.tags.keys() for x in self._monomers]
        if (not all(tagged)) or force:
            tas = measure_torsion_angles(self._monomers)
            for monomer, (omega, phi, psi) in zip(self._monomers, tas):
                monomer.tags["omega"] = omega
                monomer.tags["phi"] = phi
                monomer.tags["psi"] = psi
                monomer.tags["tas"] = (omega, phi, psi)
        return

    def rise_per_residue(self):
        """List of rise per residue values along the `Polypeptide`.
        Notes
        -----
        Calculated from `Polypeptide.primitive`."""
        return self.primitive.rise_per_residue()

    def radii_of_curvature(self):
        """ List of radius of curvature values along the `Polypeptide`."""
        return self.primitive.radii_of_curvature()

    def tag_ca_geometry(
        self, force=False, reference_axis=None, reference_axis_name="ref_axis"
    ):
        """Tags each `Residue` with rise_per_residue, radius_of_curvature and residues_per_turn.

        Parameters
        ----------
        force : bool, optional
            If `True` the tag will be run even if `Residues` are already
            tagged.
        reference_axis : list(numpy.array or tuple or list), optional
            Coordinates to feed to geometry functions that depend on
            having a reference axis.
        reference_axis_name : str, optional
            Used to name the keys in tags at `Polypeptide` and `Residue` level.
        """
        tagged = ["rise_per_residue" in x.tags.keys() for x in self._monomers]
        if (not all(tagged)) or force:
            # Assign tags None if Polymer is too short to have a primitive.
            if len(self) < 7:
                rprs = [None] * len(self)
                rocs = [None] * len(self)
                rpts = [None] * len(self)
            else:
                rprs = self.rise_per_residue()
                rocs = self.radii_of_curvature()
                rpts = residues_per_turn(self)
            for monomer, rpr, roc, rpt in zip(self._monomers, rprs, rocs, rpts):
                monomer.tags["rise_per_residue"] = rpr
                monomer.tags["radius_of_curvature"] = roc
                monomer.tags["residues_per_turn"] = rpt
        # Functions that require a reference_axis.
        if (reference_axis is not None) and (len(reference_axis) == len(self)):
            # Set up arguments to pass to functions.
            ref_axis_args = dict(
                p=self,
                reference_axis=reference_axis,
                tag=True,
                reference_axis_name=reference_axis_name,
            )
            # Run the functions.
            polymer_to_reference_axis_distances(**ref_axis_args)
            crick_angles(**ref_axis_args)
            alpha_angles(**ref_axis_args)
        return

    def valid_backbone_bond_lengths(self, atol=0.1):
        """True if all backbone bonds are within atol Angstroms of the expected distance.

        Notes
        -----
        Ideal bond lengths taken from [1].

        References
        ----------
        .. [1] Schulz, G. E, and R. Heiner Schirmer. Principles Of
           Protein Structure. New York: Springer-Verlag, 1979.

        Parameters
        ----------
        atol : float, optional
            Tolerance value in Angstoms for the absolute deviation
            away from ideal backbone bond lengths.
        """
        bond_lengths = self.backbone_bond_lengths
        a1 = numpy.allclose(
            bond_lengths["n_ca"],
            [ideal_backbone_bond_lengths["n_ca"]] * len(self),
            atol=atol,
        )
        a2 = numpy.allclose(
            bond_lengths["ca_c"],
            [ideal_backbone_bond_lengths["ca_c"]] * len(self),
            atol=atol,
        )
        a3 = numpy.allclose(
            bond_lengths["c_o"],
            [ideal_backbone_bond_lengths["c_o"]] * len(self),
            atol=atol,
        )
        a4 = numpy.allclose(
            bond_lengths["c_n"],
            [ideal_backbone_bond_lengths["c_n"]] * (len(self) - 1),
            atol=atol,
        )
        return all([a1, a2, a3, a4])

    def valid_backbone_bond_angles(self, atol=20):
        """True if all backbone bond angles are within atol degrees of their expected values.

        Notes
        -----
        Ideal bond angles taken from [1].

        References
        ----------
        .. [1] Schulz, G. E, and R. Heiner Schirmer. Principles Of
           Protein Structure. New York: Springer-Verlag, 1979.

        Parameters
        ----------
        atol : float, optional
            Tolerance value in degrees for the absolute deviation
            away from ideal backbone bond angles.
        """
        bond_angles = self.backbone_bond_angles
        omegas = [x[0] for x in measure_torsion_angles(self)]
        trans = [
            "trans" if (omega is None) or (abs(omega) >= 90) else "cis"
            for omega in omegas
        ]
        ideal_n_ca_c = [ideal_backbone_bond_angles[x]["n_ca_c"] for x in trans]
        ideal_ca_c_o = [
            ideal_backbone_bond_angles[trans[i + 1]]["ca_c_o"]
            for i in range(len(trans) - 1)
        ]
        ideal_ca_c_o.append(ideal_backbone_bond_angles["trans"]["ca_c_o"])
        ideal_ca_c_n = [ideal_backbone_bond_angles[x]["ca_c_n"] for x in trans[1:]]
        ideal_c_n_ca = [ideal_backbone_bond_angles[x]["c_n_ca"] for x in trans[1:]]
        a1 = numpy.allclose(bond_angles["n_ca_c"], [ideal_n_ca_c], atol=atol)
        a2 = numpy.allclose(bond_angles["ca_c_o"], [ideal_ca_c_o], atol=atol)
        a3 = numpy.allclose(bond_angles["ca_c_n"], [ideal_ca_c_n], atol=atol)
        a4 = numpy.allclose(bond_angles["c_n_ca"], [ideal_c_n_ca], atol=atol)
        return all([a1, a2, a3, a4])


class Residue(Monomer):
    """Represents a amino acid `Residue`.

    Parameters
    ----------
    atoms : OrderedDict, optional
        OrderedDict containing Atoms for the Monomer. OrderedDict
        is used to maintain the order items were added to the
        dictionary.
    mol_code : str, optional
        One or three letter code that represents the monomer.
    monomer_id : str, optional
        String used to identify the residue.
    insertion_code : str, optional
        Insertion code of monomer, used if reading from pdb.
    is_hetero : bool, optional
        True if is a hetero atom in pdb. Helps with PDB formatting.
    parent : ampal.Polypeptide, optional
        Reference to `Polypeptide` containing the `Residue`.

    Attributes
    ----------
    mol_code : str
        PDB molecule code that represents the `Residue`.
    insertion_code : str
        Insertion code of `Residue`, used if reading from pdb.
    is_hetero : bool
        True if is a hetero atom in pdb. Helps with PDB formatting.
    states : dict
        Contains an `OrderedDicts` containing atom information for each
        state available for the `Residue`.
    id : str
        String used to identify the residue.
    reference_atom : str
        The key that corresponds to the reference atom. This is used
        by various functions, for example backbone primitives are
        calculated using the atom defined using this key.
    parent : Polypeptide or None
        A reference to the `Polypeptide` containing this `Residue`.
    tags : dict
        A dictionary containing information about this AMPAL object.
        The tags dictionary is used by AMPAL to cache information
        about this object, but is also intended to be used by users
        to store any relevant information they have.

    Raises
    ------
    ValueError
        Raised if `mol_code` is not length 1 or 3.
    """

    def __init__(
        self,
        atoms=None,
        mol_code="UNK",
        monomer_id=" ",
        insertion_code=" ",
        is_hetero=False,
        parent=None,
    ):
        super(Residue, self).__init__(atoms, monomer_id, parent=parent)
        if len(mol_code) == 3:
            self.mol_code = mol_code
            self.mol_letter = get_aa_letter(mol_code)
        elif len(mol_code) == 1:
            self.mol_code = get_aa_code(mol_code)
            self.mol_letter = mol_code
        else:
            raise ValueError(
                "Monomer requires either a 1-letter or a 3-letter "
                "amino acid code ({})".format(mol_code)
            )
        self.insertion_code = insertion_code
        self.is_hetero = is_hetero
        self.reference_atom = "CA"

    def __repr__(self):
        return "<Residue containing {} {}. Residue code: {}>".format(
            len(self.atoms), "Atom" if len(self.atoms) == 1 else "Atoms", self.mol_code
        )

    @property
    def backbone(self):
        """Returns a new `Residue` containing only the backbone atoms.

        Returns
        -------
        bb_monomer : Residue
            `Residue` containing only the backbone atoms of the original
            `Monomer`.

        Raises
        ------
        IndexError
            Raise if the `atoms` dict does not contain the backbone
            atoms (N, CA, C, O).
        """
        try:
            backbone = OrderedDict(
                [
                    ("N", self.atoms["N"]),
                    ("CA", self.atoms["CA"]),
                    ("C", self.atoms["C"]),
                    ("O", self.atoms["O"]),
                ]
            )
        except KeyError:
            missing_atoms = filter(
                lambda x: x not in self.atoms.keys(), ("N", "CA", "C", "O")
            )
            raise KeyError(
                "Error in residue {} {} {}, missing ({}) atoms. "
                "`atoms` must be an `OrderedDict` with coordinates "
                "defined for the backbone (N, CA, C, O) atoms.".format(
                    self.parent.id, self.mol_code, self.id, ", ".join(missing_atoms)
                )
            )
        bb_monomer = Residue(
            backbone,
            self.mol_code,
            monomer_id=self.id,
            insertion_code=self.insertion_code,
            is_hetero=self.is_hetero,
        )
        return bb_monomer

    @property
    def unique_id(self):
        """Generates a tuple that uniquely identifies a `Monomer` in an `Assembly`.

        Notes
        -----
        The unique_id will uniquely identify each monomer within a polymer.
        If each polymer in an assembly has a distinct id, it will uniquely
        identify each monomer within the assembly.

        The hetero-flag is defined as in Biopython as a string that is
        either a single whitespace in the case of a non-hetero atom,
        or 'H_' plus the name of the hetero-residue (e.g. 'H_GLC' in
        the case of a glucose molecule), or 'W' in the case of a water
        molecule.

        For more information, see the Biopython documentation or this
        Biopython wiki page:
        http://biopython.org/wiki/The_Biopython_Structural_Bioinformatics_FAQ

        Returns
        -------
        unique_id : tuple
            unique_id[0] is the polymer_id unique_id[1] is a triple
            of the hetero-flag, the monomer id (residue number) and the
            insertion code.
        """
        if self.is_hetero:
            if self.mol_code == "HOH":
                hetero_flag = "W"
            else:
                hetero_flag = "H_{0}".format(self.mol_code)
        else:
            hetero_flag = " "
        return self.parent.id, (hetero_flag, self.id, self.insertion_code)

    @property
    def side_chain(self):
        """List of the side-chain atoms (R-group).

        Notes
        -----
        Returns empty list for glycine.

        Returns
        -------
        side_chain_atoms: list(`Atoms`)
        """
        side_chain_atoms = []
        if self.mol_code != "GLY":
            covalent_bond_graph = generate_covalent_bond_graph(
                find_covalent_bonds(self)
            )
            try:
                subgraphs = generate_bond_subgraphs_from_break(
                    covalent_bond_graph, self["CA"], self["CB"]
                )
                if len(subgraphs) == 1:
                    subgraphs = generate_bond_subgraphs_from_break(
                        subgraphs[0], self["CD"], self["N"]
                    )
                if len(subgraphs) == 2:
                    for g in subgraphs:
                        if self["CB"] in g:
                            side_chain_atoms = g.nodes()
                            break
            except:
                warning_message = "Malformed PDB for Residue {0}: {1}.".format(
                    self.id, self
                )
                if "CB" in self.atoms.keys():
                    side_chain_atoms.append(self["CB"])
                    warning_message += " Side-chain is just the CB atom."
                else:
                    warning_message += " Empty side-chain."
                warnings.warn(warning_message, MalformedPDBWarning)
        return side_chain_atoms

    @property
    def centroid(self):
        """Calculates the centroid of the residue.

        Returns
        -------
        centroid : numpy.array or None
            Returns a 3D coordinate for the residue unless a CB
            atom is not available, in which case `None` is
            returned.

        Notes
        -----
        Uses the definition of the centroid from Huang *et al* [2]_.

        References
        ----------
        .. [2] Huang ES, Subbiah S and Levitt M (1995) Recognizing Native
           Folds by the Arrangement of Hydrophobic and Polar Residues, J. Mol.
           Biol return., **252**, 709-720.
        """
        if "CB" in self.atoms:
            cb_unit_vector = unit_vector(self["CB"]._vector - self["CA"]._vector)
            return self["CA"]._vector + (3.0 * cb_unit_vector)
        return None


__author__ = (
    "Jack W. Heal, Christopher W. Wood, Gail J. Bartlett, "
    "Andrew R. Thomson, Kieran L. Hudson"
)<|MERGE_RESOLUTION|>--- conflicted
+++ resolved
@@ -643,18 +643,6 @@
         rot_tagged = ["rotamers" in x.tags.keys() for x in self._monomers]
         if (not all(chi_tagged)) or (not all(rot_tagged)) or force:
             for monomer in self._monomers:
-<<<<<<< HEAD
-                if tag_rotamers:
-                    chi_angles, rotamer = measure_sidechain_torsion_angles(
-                        monomer, verbose=False, return_rotamers=True
-                    )
-                    monomer.tags["rotamers"] = rotamer
-                else:
-                    chi_angles = measure_sidechain_torsion_angles(
-                        monomer, verbose=False
-                    )
-                monomer.tags["chi_angles"] = chi_angles
-=======
                 if monomer.mol_letter == "G" or monomer.mol_letter == "A":
                     monomer.tags["rotamers"] = [0]
                     monomer.tags["chi_angles"] = None
@@ -669,7 +657,6 @@
                     else:
                         monomer.tags["rotamers"] = None
                         monomer.tags["chi_angles"] = None
->>>>>>> d972dd39
         return
 
     def tag_torsion_angles(self, force=False):
